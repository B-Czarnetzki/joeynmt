--- conflicted
+++ resolved
@@ -10,13 +10,5 @@
 matplotlib
 seaborn
 pyyaml>=5.1
-<<<<<<< HEAD
-subword-nmt
-librosa
 pylint
-editdistance
-tensorboardX
-=======
-pylint
-six==1.12
->>>>>>> 513d8a0a
+six==1.12