# coding: utf-8
"""
This modules holds methods for generating predictions from a model.
"""
from typing import List
import numpy as np

import torch
from torchtext.data import Dataset

from joeynmt.constants import PAD_TOKEN
<<<<<<< HEAD
from joeynmt.helpers import load_data, load_audio_data, arrays_to_sentences, \
    bpe_postprocess, load_config, get_latest_checkpoint, make_data_iter, \
    load_model_from_checkpoint, store_attention_plots
=======
from joeynmt.helpers import bpe_postprocess, load_config, \
    get_latest_checkpoint, load_model_from_checkpoint, store_attention_plots
>>>>>>> 299c8544
from joeynmt.metrics import bleu, chrf, token_accuracy, sequence_accuracy
from joeynmt.model import build_model, Model
from joeynmt.batch import Batch
from joeynmt.data import load_data, make_data_iter


# pylint: disable=too-many-arguments,too-many-locals,no-member
def validate_on_data(model: Model, data: Dataset, batch_size: int,
                     use_cuda: bool, max_output_length: int,
                     level: str, eval_metric: str, criterion: torch.nn.Module,
                     beam_size: int = 0, beam_alpha: int = -1) \
        -> (float, float, float, List[str], List[List[str]], List[str],
            List[str], List[List[str]], List[np.array]):
    """
    Generate translations for the given data.
    If `criterion` is not None and references are given, also compute the loss.

    :param model:
    :param data:
    :param batch_size:
    :param use_cuda:
    :param max_output_length:
    :param level:
    :param eval_metric:
    :param criterion:
    :param beam_size:
    :param beam_alpha:
    :return: current_valid_score: current validation score [eval_metric],
        valid_loss: validation loss,
        valid_ppl:, validation perplexity,
        valid_sources: validation sources,
        valid_sources_raw: raw validation sources (before post-processing),
        valid_references: validation references,
        valid_hypotheses: validation_hypotheses,
        decoded_valid: raw validation hypotheses (before post-processing),
        valid_attention_scores: attention scores for validation hypotheses
    """
    valid_iter = make_data_iter(dataset=data, batch_size=batch_size,
                                shuffle=False, train=False)
    valid_sources_raw = [s for s in data.src]
    pad_index = model.src_vocab.stoi[PAD_TOKEN]
    # disable dropout
    model.eval()
    # don't track gradients during validation
    with torch.no_grad():
        all_outputs = []
        valid_attention_scores = []
        total_loss = 0
        total_ntokens = 0
        for valid_batch in iter(valid_iter):
            # run as during training to get validation loss (e.g. xent)

            batch = Batch(valid_batch, pad_index, use_cuda=use_cuda)
            # sort batch now by src length and keep track of order
            sort_reverse_index = batch.sort_by_src_lengths()

            # run as during training with teacher forcing
            if criterion is not None and batch.trg is not None:
                batch_loss = model.get_loss_for_batch(
                    batch, criterion=criterion)
                total_loss += batch_loss
                total_ntokens += batch.ntokens

            # run as during inference to produce translations
            output, attention_scores = model.run_batch(
                batch=batch, beam_size=beam_size, beam_alpha=beam_alpha,
                max_output_length=max_output_length)

            # sort outputs back to original order
            all_outputs.extend(output[sort_reverse_index])
            valid_attention_scores.extend(
                attention_scores[sort_reverse_index]
                if attention_scores is not None else [])

        assert len(all_outputs) == len(data)

        if criterion is not None and total_ntokens > 0:
            # total validation loss
            valid_loss = total_loss
            # exponent of token-level negative log prob
            valid_ppl = torch.exp(total_loss / total_ntokens)
        else:
            valid_loss = -1
            valid_ppl = -1

        # decode back to symbols
        decoded_valid = model.trg_vocab.arrays_to_sentences(arrays=all_outputs,
                                                            cut_at_eos=True)

        # evaluate with metric on full dataset
        join_char = " " if level in ["word", "bpe"] else ""
        valid_sources = [join_char.join(s) for s in data.src]
        valid_references = [join_char.join(t) for t in data.trg]
        valid_hypotheses = [join_char.join(t) for t in decoded_valid]

        # post-process
        if level == "bpe":
            valid_sources = [bpe_postprocess(s) for s in valid_sources]
            valid_references = [bpe_postprocess(v)
                                for v in valid_references]
            valid_hypotheses = [bpe_postprocess(v) for
                                v in valid_hypotheses]

        # if references are given, evaluate against them
        if valid_references:
            assert len(valid_hypotheses) == len(valid_references)

            current_valid_score = 0
            if eval_metric.lower() == 'bleu':
                # this version does not use any tokenization
                current_valid_score = bleu(valid_hypotheses, valid_references)
            elif eval_metric.lower() == 'chrf':
                current_valid_score = chrf(valid_hypotheses, valid_references)
            elif eval_metric.lower() == 'token_accuracy':
                current_valid_score = token_accuracy(
                    valid_hypotheses, valid_references, level=level)
            elif eval_metric.lower() == 'sequence_accuracy':
                current_valid_score = sequence_accuracy(
                    valid_hypotheses, valid_references)
        else:
            current_valid_score = -1

    return current_valid_score, valid_loss, valid_ppl, valid_sources, \
        valid_sources_raw, valid_references, valid_hypotheses, \
        decoded_valid, valid_attention_scores


def test(cfg_file,
         ckpt: str = None,
         output_path: str = None,
         save_attention: bool = False) -> None:
    """
    Main test function. Handles loading a model from checkpoint, generating
    translations and storing them and attention plots.

    :param cfg_file: path to configuration file
    :param ckpt: path to checkpoint to load
    :param output_path: path to output
    :param save_attention: whether to save the computed attention weights
    """

    cfg = load_config(cfg_file)

    if "test" not in cfg["data"].keys():
        raise ValueError("Test data must be specified in config.")

    # when checkpoint is not specified, take oldest from model dir
    if ckpt is None:
        model_dir = cfg["training"]["model_dir"]
        ckpt = get_latest_checkpoint(model_dir)
        if ckpt is None:
            raise FileNotFoundError("No checkpoint found in directory {}."
                                    .format(model_dir))
        try:
            step = ckpt.split(model_dir+"/")[1].split(".ckpt")[0]
        except IndexError:
            step = "best"

    batch_size = cfg["training"]["batch_size"]
    use_cuda = cfg["training"].get("use_cuda", False)
    level = cfg["data"]["level"]
    eval_metric = cfg["training"]["eval_metric"]
    max_output_length = cfg["training"].get("max_output_length", None)

    # load the data
    if cfg.get("speech", True):
        _, dev_data, test_data, src_vocab, trg_vocab = \
        load_audio_data(cfg=cfg)
    else:
        _, dev_data, test_data, src_vocab, trg_vocab = \
        load_data(cfg=cfg)

    data_to_predict = {"dev": dev_data, "test": test_data}

    # load model state from disk
    model_checkpoint = load_model_from_checkpoint(ckpt, use_cuda=use_cuda)

    # build model and load parameters into it
    model = build_model(cfg["model"], src_vocab=src_vocab, trg_vocab=trg_vocab)
    model.load_state_dict(model_checkpoint["model_state"])

    if use_cuda:
        model.cuda()

    # whether to use beam search for decoding, 0: greedy decoding
    if "testing" in cfg.keys():
        beam_size = cfg["testing"].get("beam_size", 0)
        beam_alpha = cfg["testing"].get("alpha", -1)
    else:
        beam_size = 0
        beam_alpha = -1

    for data_set_name, data_set in data_to_predict.items():

        #pylint: disable=unused-variable
        score, loss, ppl, sources, sources_raw, references, hypotheses, \
        hypotheses_raw, attention_scores = validate_on_data(
            model, data=data_set, batch_size=batch_size, level=level,
            max_output_length=max_output_length, eval_metric=eval_metric,
            use_cuda=use_cuda, criterion=None, beam_size=beam_size,
            beam_alpha=beam_alpha)
        #pylint: enable=unused-variable

        if "trg" in data_set.fields:
            decoding_description = "Greedy decoding" if beam_size == 0 else \
                "Beam search decoding with beam size = {} and alpha = {}".\
                    format(beam_size, beam_alpha)
            print("{:4s} {}: {} [{}]".format(
                data_set_name, eval_metric, score, decoding_description))
        else:
            print("No references given for {} -> no evaluation.".format(
                data_set_name))

        if attention_scores is not None and save_attention:
            attention_path = "{}/{}.{}.att".format(model_dir, data_set_name,
                                                   step)
            print("Attention plots saved to: {}.xx".format(attention_path))
            store_attention_plots(attentions=attention_scores,
                                  targets=hypotheses_raw,
                                  sources=[s for s in data_set.src],
                                  idx=range(len(hypotheses)),
                                  output_prefix=attention_path)

        if output_path is not None:
            output_path_set = "{}.{}".format(output_path, data_set_name)
            with open(output_path_set, mode="w", encoding="utf-8") as out_file:
                for hyp in hypotheses:
                    out_file.write(hyp + "\n")
            print("Translations saved to: {}".format(output_path_set))<|MERGE_RESOLUTION|>--- conflicted
+++ resolved
@@ -9,18 +9,12 @@
 from torchtext.data import Dataset
 
 from joeynmt.constants import PAD_TOKEN
-<<<<<<< HEAD
-from joeynmt.helpers import load_data, load_audio_data, arrays_to_sentences, \
-    bpe_postprocess, load_config, get_latest_checkpoint, make_data_iter, \
-    load_model_from_checkpoint, store_attention_plots
-=======
 from joeynmt.helpers import bpe_postprocess, load_config, \
     get_latest_checkpoint, load_model_from_checkpoint, store_attention_plots
->>>>>>> 299c8544
 from joeynmt.metrics import bleu, chrf, token_accuracy, sequence_accuracy
 from joeynmt.model import build_model, Model
 from joeynmt.batch import Batch
-from joeynmt.data import load_data, make_data_iter
+from joeynmt.data import load_data, load_audio_data, make_data_iter
 
 
 # pylint: disable=too-many-arguments,too-many-locals,no-member
