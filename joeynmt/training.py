--- conflicted
+++ resolved
@@ -26,13 +26,8 @@
 from joeynmt.batch import Batch
 from joeynmt.helpers import log_data_info, load_config, log_cfg, \
     store_attention_plots, load_checkpoint, make_model_dir, \
-<<<<<<< HEAD
-    make_logger, set_seed
+    make_logger, set_seed, symlink_update, ConfigurationError
 from joeynmt.speech_model import Model
-=======
-    make_logger, set_seed, symlink_update, ConfigurationError
-from joeynmt.model import Model
->>>>>>> 1eebac63
 from joeynmt.prediction import validate_on_data
 from joeynmt.data import load_data, load_audio_data, make_data_iter
 from joeynmt.builders import build_optimizer, build_scheduler, \
