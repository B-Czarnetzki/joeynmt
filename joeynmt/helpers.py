# coding: utf-8
"""
Collection of helper functions
"""
import copy
import glob
import os
import os.path
<<<<<<< HEAD
import sys
import torchaudio as ta
import librosa

from collections import Counter
=======
>>>>>>> 299c8544
from logging import Logger
from typing import Callable, Optional
import numpy as np
import yaml

import torch
from torch import nn

from torchtext.data import Dataset

from joeynmt.vocabulary import Vocabulary
from joeynmt.plotting import plot_heatmap


def log_cfg(cfg: dict, logger: Logger, prefix: str = "cfg"):
    """
    Write configuration to log.

    :param cfg: configuration to log
    :param logger: logger that defines where log is written to
    :param prefix: prefix for logging
    :return:
    """
    for k, v in cfg.items():
        if isinstance(v, dict):
            p = '.'.join([prefix, k])
            log_cfg(v, logger, prefix=p)
        else:
            p = '.'.join([prefix, k])
            logger.info("{:34s} : {}".format(p, v))


def clones(module: nn.Module, n: int):
    """
    Produce N identical layers. Transformer helper function.

    :param module: the module to clone
    :param n: clone this many times
    :return:
    """
    return nn.ModuleList([copy.deepcopy(module) for _ in range(n)])


def subsequent_mask(size: int):
    """
    Mask out subsequent positions (to prevent attending to future positions)
    Transformer helper function.

    :param size:
    :return:
    """
    attn_shape = (1, size, size)
    mask = np.triu(np.ones(attn_shape), k=1).astype('uint8')
    return torch.from_numpy(mask) == 0


def log_data_info(train_data: Dataset, valid_data: Dataset, test_data: Dataset,
                  src_vocab: Vocabulary, trg_vocab: Vocabulary,
                  logging_function: Callable[[str], None]):
    """
    Log statistics of data and vocabulary.

    :param train_data:
    :param valid_data:
    :param test_data:
    :param src_vocab:
    :param trg_vocab:
    :param logging_function:
    :return:
    """
    logging_function(
        "Data set sizes: \n\ttrain %d,\n\tvalid %d,\n\ttest %d",
            len(train_data), len(valid_data),
            len(test_data) if test_data is not None else 0)

    logging_function("First training example:\n\t[SRC] %s\n\t[TRG] %s",
        " ".join(vars(train_data[0])['src']),
        " ".join(vars(train_data[0])['trg']))

    logging_function("First 10 words (src): %s", " ".join(
        '(%d) %s' % (i, t) for i, t in enumerate(src_vocab.itos[:10])))
    logging_function("First 10 words (trg): %s", " ".join(
        '(%d) %s' % (i, t) for i, t in enumerate(trg_vocab.itos[:10])))

    logging_function("Number of Src words (types): %d", len(src_vocab))
    logging_function("Number of Trg words (types): %d", len(trg_vocab))


<<<<<<< HEAD
def load_data(cfg):
    """
    Load train, dev and test data as specified in ccnfiguration.

    :param cfg:
    :return:
    """
    # load data from files
    data_cfg = cfg["data"]
    src_lang = data_cfg["src"]
    trg_lang = data_cfg["trg"]
    train_path = data_cfg["train"]
    dev_path = data_cfg["dev"]
    test_path = data_cfg.get("test", None)
    level = data_cfg["level"]
    lowercase = data_cfg["lowercase"]
    max_sent_length = data_cfg["max_sent_length"]

    #pylint: disable=unnecessary-lambda
    if level == "char":
        tok_fun = lambda s: list(s)
    else:  # bpe or word, pre-tokenized
        tok_fun = lambda s: s.split()

    src_field = data.Field(init_token=None, eos_token=EOS_TOKEN,
                           pad_token=PAD_TOKEN, tokenize=tok_fun,
                           batch_first=True, lower=lowercase,
                           unk_token=UNK_TOKEN,
                           include_lengths=True)

    trg_field = data.Field(init_token=BOS_TOKEN, eos_token=EOS_TOKEN,
                           pad_token=PAD_TOKEN, tokenize=tok_fun,
                           unk_token=UNK_TOKEN,
                           batch_first=True, lower=lowercase,
                           include_lengths=True)

    train_data = TranslationDataset(path=train_path,
                                    exts=("." + src_lang, "." + trg_lang),
                                    fields=(src_field, trg_field),
                                    filter_pred=
                                    lambda x: len(vars(x)['src'])
                                              <= max_sent_length and
                                              len(vars(x)['trg'])
                                              <= max_sent_length)
   
    max_size = data_cfg.get("voc_limit", sys.maxsize)
    min_freq = data_cfg.get("voc_min_freq", 1)
    src_vocab_file = data_cfg.get("src_vocab", None)
    trg_vocab_file = data_cfg.get("trg_vocab", None)

    src_vocab = build_vocab(field="src", min_freq=min_freq, max_size=max_size,
                            dataset=train_data, vocab_file=src_vocab_file)
    trg_vocab = build_vocab(field="trg", min_freq=min_freq, max_size=max_size,
                            dataset=train_data, vocab_file=trg_vocab_file)
    dev_data = TranslationDataset(path=dev_path,
                                  exts=("." + src_lang, "." + trg_lang),
                                  fields=(src_field, trg_field))
    test_data = None
    if test_path is not None:
        # check if target exists
        if os.path.isfile(test_path + "." + trg_lang):
            test_data = TranslationDataset(
                path=test_path, exts=("." + src_lang, "." + trg_lang),
                fields=(src_field, trg_field))
        else:
            # no target is given -> create dataset from src only
            test_data = MonoDataset(path=test_path, ext="." + src_lang,
                                    field=(src_field))
    src_field.vocab = src_vocab
    trg_field.vocab = trg_vocab
    return train_data, dev_data, test_data, src_vocab, trg_vocab


class MonoDataset(Dataset):
    """Defines a dataset for machine translation without targets."""


    @staticmethod
    def sort_key(ex):
        return len(ex.src)

    def __init__(self, path, ext, field, **kwargs):
        """Create a MonoDataset given path and field.

        Arguments:
            path: Prefix of path to the data file
            ext: Containing the extension to path for this language.
            field: Containing the fields that will be used for data
            Remaining keyword arguments: Passed to the constructor of
                data.Dataset.
        """
        fields = [('src', field)]

        src_path = os.path.expanduser(path + ext)

        examples = []
        with open(src_path) as src_file:
            for src_line in src_file:
                src_line = src_line.strip()
                if src_line != '':
                    examples.append(data.Example.fromlist(
                        [src_line], fields))

        super(MonoDataset, self).__init__(examples, fields, **kwargs)


def load_audio_data(cfg):
    """
    Load train, dev and test audio data as specified in configuration.

    :param cfg:
    :return:
    """
    # load data from files
    data_cfg = cfg["data"]
    src_lang = data_cfg["src"]
    trg_lang = data_cfg["trg"]
    if data_cfg["audio"] == "src":
        audio_lang = src_lang
    else:
        audio_lang = trg_lang
    train_path = data_cfg["train"]
    dev_path = data_cfg["dev"]
    test_path = data_cfg.get("test", None)
    level = data_cfg["level"]
    lowercase = data_cfg["lowercase"]
    max_sent_length = data_cfg["max_sent_length"]
    max_audio_length = data_cfg["max_audio_length"]
    mfcc_number = cfg["model"]["encoder"]["embeddings"]["embedding_dim"]

    if level == "char":
        tok_fun = lambda s: list(s)
        char = True
    else:  # bpe or word, pre-tokenized
        tok_fun = lambda s: s.split()
        char = False

    trg_field = data.Field(init_token=None, eos_token=EOS_TOKEN,
                        pad_token=PAD_TOKEN, tokenize=tok_fun,
                        batch_first=True, lower=lowercase,
                        unk_token=UNK_TOKEN,
                        include_lengths=True)

    train_data = AudioDataset(path=train_path, text_ext="." + audio_lang,
                              audio_ext=".txt", field=trg_field, num=mfcc_number,
                              char_level=char, train=True, filter_pred=
                              lambda x: len(vars(x)['src'])
                                        <= max_audio_length and
                                        len(vars(x)['trg'])
                                        <= max_sent_length)

    #for x in range(len(train_data)):
        #print(len(train_data.gettext(x)))
        #print(train_data[x])
        #print(train_data.gettext(x))

    max_size = data_cfg.get("voc_limit", sys.maxsize)
    min_freq = data_cfg.get("voc_min_freq", 1)
    trg_vocab_file = data_cfg.get(audio_lang + "_vocab", None)
    #trg_vocab_file = data_cfg.get(data_cfg["vocab"], None)
    trg_vocab = build_vocab(field="trg", min_freq=min_freq, max_size=max_size,
                            dataset=train_data, vocab_file=trg_vocab_file)
    src_vocab = trg_vocab 
    
    dev_data = AudioDataset(path=dev_path, text_ext="." + audio_lang,
                                  audio_ext=".txt", field=trg_field, num=mfcc_number, 
                                  char_level=char, train=False)
    test_data = None
    if test_path is not None:
        # check if target exists
        if os.path.isfile(test_path+"."+audio_lang):
            test_data = AudioDataset(
                path=test_path, text_ext="." + audio_lang,
                audio_ext=".txt", field=trg_field, num=mfcc_number, 
                char_level=char, train=False)
        else:
            # no target is given -> create dataset from src only
            test_data = MonoAudioDataset(path=test_path, audio_ext=".txt")
    trg_field.vocab = trg_vocab
    return train_data, dev_data, test_data, src_vocab, trg_vocab


class AudioDataset(TranslationDataset):
    """Defines a dataset for speech recognition/translation."""

    def __init__(self, path, text_ext, audio_ext, field, num, char_level, train, **kwargs):
        """Create an AudioDataset given path and fields.

        Arguments:
            path: Prefix of path to the data file
            ext: Containing the extension to path for the wanted language.
            fields: Containing the fields that will be used for data
            Remaining keyword arguments: Passed to the constructor of
                data.Dataset.
        """
        audio_field = data.RawField()
        fields = [('trg', field), ('audio', audio_field), ('audio2', audio_field), ('mfcc', audio_field), ('src', field)]

        text_path = os.path.expanduser(path + text_ext)
        audio_path = os.path.expanduser(path + audio_ext)
        examples = []
        maxi = 1
        mini = 10
        summa = 0 
        count = 0
        log_path = os.path.expanduser(path + '_length_statistics')
        length_info = open(log_path, 'a')

        if len(open(text_path).read().splitlines()) != len(open(audio_path).read().splitlines()):
            raise IndexError('The size of the text and audio dataset differs.')
        else:
            with open(text_path) as text_file, open(audio_path) as audio_file:
                for text_line, audio_line in zip(text_file, audio_file):
                    text_line = text_line.strip()
                    audio_line = audio_line.strip()
                    sound, sample_rate = ta.load(audio_line)
                    y, sr = librosa.load(audio_line, sr=None)
                    features = librosa.feature.mfcc(y=y, sr=sr, n_mfcc=num)
                    featuresT = features.T
                    #print(features[:, 0]) # print mfccs for the first window
                    featureS = torch.Tensor(featuresT)
                    #print(featureS.size, " MFCC_T", featureS.shape, " SHAPE", featureS.shape[0], " DIMENSION")
                    if char_level : 
                        audio_dummy = "a" * (featuresT.shape[0] - 1) #generate a line with <unk> of given size
                    else :
                        audio_dummy = "a " * (featuresT.shape[0] - 1) #generate a line with <unk> of given size
                    check = featuresT.shape[0] // (len(text_line) + 1)
                    if train :
                        if text_line != '' and audio_line != '' and os.path.getsize(audio_line) > 44 and check < 10 :
                            examples.append(data.Example.fromlist([text_line, sound, y, featureS, audio_dummy], fields))
                            #length_info.write('COMPARE AUDIO LENGTH {0} TO TEXT LENGTH {1} \n'.format(featuresT.shape[0], len(text_line) + 1))
                            if check > maxi: 
                                maxi = check 
                            if check < mini:
                                mini = check
                            summa += check 
                            count += 1
                    else: 
                        examples.append(data.Example.fromlist([text_line, sound, y, featureS, audio_dummy], fields))
                        if check > maxi:
                            maxi = check
                        if check < mini:
                            mini = check
                        summa += check
                        count += 1
        length_info.write('mini={0}, maxi={1}, mean={2} \n'.format(mini, maxi, summa/count))
        length_info.close()
        super(TranslationDataset, self).__init__(examples, fields, **kwargs)

    def __len__(self):
        return len(self.examples)

    def gettext(self, index):
        return self.examples[index].trg

    def getaudio(self, index):
        return self.examples[index].audio


class MonoAudioDataset(TranslationDataset):
    """Defines a dataset for speech recognition/translation without targets."""

    def __init__(self, path, audio_ext, **kwargs):
        """Create an AudioDataset given path and field.

        Arguments:
            path: Prefix of path to the data file
            audio_ext: Containing the extension to path for the audio files.
            fields: Containing the fields that will be used for data
            Remaining keyword arguments: Passed to the constructor of
                data.Dataset.
        """
        audio_field = data.RawField()
        fields = [('src', audio_field)]

        #TODO extend fields here

        audio_path = os.path.expanduser(path + audio_ext)
        examples = []

        with open(audio_path) as audio_file:
            for audio_line in audio_file:
                audio_line = audio_line.strip()
                sound, sample_rate = ta.load(audio_line)
                if audio_line != '' and os.path.getsize(audio_line) > 44 :
                    examples.append(data.Example.fromlist([sound], fields))
        super(TranslationDataset, self).__init__(examples, fields, **kwargs)

    def __len__(self):
        return len(self.examples)


=======
>>>>>>> 299c8544
def load_config(path="configs/default.yaml"):
    """
    Loads and parses a YAML configuration file.

    :param path:
    :return:
    """
    with open(path, 'r') as ymlfile:
        cfg = yaml.load(ymlfile)
    return cfg


def bpe_postprocess(string):
    """
    Post-processor for BPE output. Recombines BPE-split tokens.

    :param string:
    :return:
    """
    return string.replace("@@ ", "")


def store_attention_plots(attentions, targets, sources, output_prefix,
                          idx):
    """
    Saves attention plots.

    :param attentions:
    :param targets:
    :param sources:
    :param output_prefix:
    :param idx:
    :return:
    """
    for i in idx:
        plot_file = "{}.{}.pdf".format(output_prefix, i)
        src = sources[i]
        trg = targets[i]
        attention_scores = attentions[i].T
        try:
            plot_heatmap(scores=attention_scores, column_labels=trg,
                         row_labels=src, output_path=plot_file)
        # pylint: disable=bare-except
        except:
            print("Couldn't plot example {}: src len {}, trg len {}, "
                  "attention scores shape {}".format(i, len(src), len(trg),
                                                     attention_scores.shape))
            continue


def get_latest_checkpoint(ckpt_dir: str) -> Optional[str]:
    """
    Returns the latest checkpoint (by time) from the given directory.
    If there is no checkpoint in this directory, returns None

    :param ckpt_dir:
    :return: latest checkpoint file
    """
    list_of_files = glob.glob("{}/*.ckpt".format(ckpt_dir))
    latest_checkpoint = None
    if list_of_files:
        latest_checkpoint = max(list_of_files, key=os.path.getctime)
    return latest_checkpoint


def load_model_from_checkpoint(path, use_cuda=True):
    """
    Load model from saved checkpoint.

    :param path:
    :param use_cuda:
    :return:
    """
    assert os.path.isfile(path), "Checkpoint %s not found" % path
    model_checkpoint = torch.load(path,
                                  map_location='cuda' if use_cuda else 'cpu')
    return model_checkpoint


# from onmt
def tile(x, count, dim=0):
    """
    Tiles x on dimension dim count times. From OpenNMT. Used for beam search.

    :param x:
    :param count:
    :param dim:
    :return:
    """
    if isinstance(x, tuple):
        h, c = x
        return tile(h, count, dim=dim), tile(c, count, dim=dim)

    perm = list(range(len(x.size())))
    if dim != 0:
        perm[0], perm[dim] = perm[dim], perm[0]
        x = x.permute(perm).contiguous()
    out_size = list(x.size())
    out_size[0] *= count
    batch = x.size(0)
    x = x.view(batch, -1) \
        .transpose(0, 1) \
        .repeat(count, 1) \
        .transpose(0, 1) \
        .contiguous() \
        .view(*out_size)
    if dim != 0:
        x = x.permute(perm).contiguous()
    return x


def freeze_params(module):
    """
    Freeze the parameters of this module,
    i.e. do not update them during training

    :param module:
    :return:
    """
    for _, p in module.named_parameters():
        p.requires_grad = False<|MERGE_RESOLUTION|>--- conflicted
+++ resolved
@@ -6,14 +6,9 @@
 import glob
 import os
 import os.path
-<<<<<<< HEAD
-import sys
 import torchaudio as ta
 import librosa
 
-from collections import Counter
-=======
->>>>>>> 299c8544
 from logging import Logger
 from typing import Callable, Optional
 import numpy as np
@@ -102,301 +97,6 @@
     logging_function("Number of Trg words (types): %d", len(trg_vocab))
 
 
-<<<<<<< HEAD
-def load_data(cfg):
-    """
-    Load train, dev and test data as specified in ccnfiguration.
-
-    :param cfg:
-    :return:
-    """
-    # load data from files
-    data_cfg = cfg["data"]
-    src_lang = data_cfg["src"]
-    trg_lang = data_cfg["trg"]
-    train_path = data_cfg["train"]
-    dev_path = data_cfg["dev"]
-    test_path = data_cfg.get("test", None)
-    level = data_cfg["level"]
-    lowercase = data_cfg["lowercase"]
-    max_sent_length = data_cfg["max_sent_length"]
-
-    #pylint: disable=unnecessary-lambda
-    if level == "char":
-        tok_fun = lambda s: list(s)
-    else:  # bpe or word, pre-tokenized
-        tok_fun = lambda s: s.split()
-
-    src_field = data.Field(init_token=None, eos_token=EOS_TOKEN,
-                           pad_token=PAD_TOKEN, tokenize=tok_fun,
-                           batch_first=True, lower=lowercase,
-                           unk_token=UNK_TOKEN,
-                           include_lengths=True)
-
-    trg_field = data.Field(init_token=BOS_TOKEN, eos_token=EOS_TOKEN,
-                           pad_token=PAD_TOKEN, tokenize=tok_fun,
-                           unk_token=UNK_TOKEN,
-                           batch_first=True, lower=lowercase,
-                           include_lengths=True)
-
-    train_data = TranslationDataset(path=train_path,
-                                    exts=("." + src_lang, "." + trg_lang),
-                                    fields=(src_field, trg_field),
-                                    filter_pred=
-                                    lambda x: len(vars(x)['src'])
-                                              <= max_sent_length and
-                                              len(vars(x)['trg'])
-                                              <= max_sent_length)
-   
-    max_size = data_cfg.get("voc_limit", sys.maxsize)
-    min_freq = data_cfg.get("voc_min_freq", 1)
-    src_vocab_file = data_cfg.get("src_vocab", None)
-    trg_vocab_file = data_cfg.get("trg_vocab", None)
-
-    src_vocab = build_vocab(field="src", min_freq=min_freq, max_size=max_size,
-                            dataset=train_data, vocab_file=src_vocab_file)
-    trg_vocab = build_vocab(field="trg", min_freq=min_freq, max_size=max_size,
-                            dataset=train_data, vocab_file=trg_vocab_file)
-    dev_data = TranslationDataset(path=dev_path,
-                                  exts=("." + src_lang, "." + trg_lang),
-                                  fields=(src_field, trg_field))
-    test_data = None
-    if test_path is not None:
-        # check if target exists
-        if os.path.isfile(test_path + "." + trg_lang):
-            test_data = TranslationDataset(
-                path=test_path, exts=("." + src_lang, "." + trg_lang),
-                fields=(src_field, trg_field))
-        else:
-            # no target is given -> create dataset from src only
-            test_data = MonoDataset(path=test_path, ext="." + src_lang,
-                                    field=(src_field))
-    src_field.vocab = src_vocab
-    trg_field.vocab = trg_vocab
-    return train_data, dev_data, test_data, src_vocab, trg_vocab
-
-
-class MonoDataset(Dataset):
-    """Defines a dataset for machine translation without targets."""
-
-
-    @staticmethod
-    def sort_key(ex):
-        return len(ex.src)
-
-    def __init__(self, path, ext, field, **kwargs):
-        """Create a MonoDataset given path and field.
-
-        Arguments:
-            path: Prefix of path to the data file
-            ext: Containing the extension to path for this language.
-            field: Containing the fields that will be used for data
-            Remaining keyword arguments: Passed to the constructor of
-                data.Dataset.
-        """
-        fields = [('src', field)]
-
-        src_path = os.path.expanduser(path + ext)
-
-        examples = []
-        with open(src_path) as src_file:
-            for src_line in src_file:
-                src_line = src_line.strip()
-                if src_line != '':
-                    examples.append(data.Example.fromlist(
-                        [src_line], fields))
-
-        super(MonoDataset, self).__init__(examples, fields, **kwargs)
-
-
-def load_audio_data(cfg):
-    """
-    Load train, dev and test audio data as specified in configuration.
-
-    :param cfg:
-    :return:
-    """
-    # load data from files
-    data_cfg = cfg["data"]
-    src_lang = data_cfg["src"]
-    trg_lang = data_cfg["trg"]
-    if data_cfg["audio"] == "src":
-        audio_lang = src_lang
-    else:
-        audio_lang = trg_lang
-    train_path = data_cfg["train"]
-    dev_path = data_cfg["dev"]
-    test_path = data_cfg.get("test", None)
-    level = data_cfg["level"]
-    lowercase = data_cfg["lowercase"]
-    max_sent_length = data_cfg["max_sent_length"]
-    max_audio_length = data_cfg["max_audio_length"]
-    mfcc_number = cfg["model"]["encoder"]["embeddings"]["embedding_dim"]
-
-    if level == "char":
-        tok_fun = lambda s: list(s)
-        char = True
-    else:  # bpe or word, pre-tokenized
-        tok_fun = lambda s: s.split()
-        char = False
-
-    trg_field = data.Field(init_token=None, eos_token=EOS_TOKEN,
-                        pad_token=PAD_TOKEN, tokenize=tok_fun,
-                        batch_first=True, lower=lowercase,
-                        unk_token=UNK_TOKEN,
-                        include_lengths=True)
-
-    train_data = AudioDataset(path=train_path, text_ext="." + audio_lang,
-                              audio_ext=".txt", field=trg_field, num=mfcc_number,
-                              char_level=char, train=True, filter_pred=
-                              lambda x: len(vars(x)['src'])
-                                        <= max_audio_length and
-                                        len(vars(x)['trg'])
-                                        <= max_sent_length)
-
-    #for x in range(len(train_data)):
-        #print(len(train_data.gettext(x)))
-        #print(train_data[x])
-        #print(train_data.gettext(x))
-
-    max_size = data_cfg.get("voc_limit", sys.maxsize)
-    min_freq = data_cfg.get("voc_min_freq", 1)
-    trg_vocab_file = data_cfg.get(audio_lang + "_vocab", None)
-    #trg_vocab_file = data_cfg.get(data_cfg["vocab"], None)
-    trg_vocab = build_vocab(field="trg", min_freq=min_freq, max_size=max_size,
-                            dataset=train_data, vocab_file=trg_vocab_file)
-    src_vocab = trg_vocab 
-    
-    dev_data = AudioDataset(path=dev_path, text_ext="." + audio_lang,
-                                  audio_ext=".txt", field=trg_field, num=mfcc_number, 
-                                  char_level=char, train=False)
-    test_data = None
-    if test_path is not None:
-        # check if target exists
-        if os.path.isfile(test_path+"."+audio_lang):
-            test_data = AudioDataset(
-                path=test_path, text_ext="." + audio_lang,
-                audio_ext=".txt", field=trg_field, num=mfcc_number, 
-                char_level=char, train=False)
-        else:
-            # no target is given -> create dataset from src only
-            test_data = MonoAudioDataset(path=test_path, audio_ext=".txt")
-    trg_field.vocab = trg_vocab
-    return train_data, dev_data, test_data, src_vocab, trg_vocab
-
-
-class AudioDataset(TranslationDataset):
-    """Defines a dataset for speech recognition/translation."""
-
-    def __init__(self, path, text_ext, audio_ext, field, num, char_level, train, **kwargs):
-        """Create an AudioDataset given path and fields.
-
-        Arguments:
-            path: Prefix of path to the data file
-            ext: Containing the extension to path for the wanted language.
-            fields: Containing the fields that will be used for data
-            Remaining keyword arguments: Passed to the constructor of
-                data.Dataset.
-        """
-        audio_field = data.RawField()
-        fields = [('trg', field), ('audio', audio_field), ('audio2', audio_field), ('mfcc', audio_field), ('src', field)]
-
-        text_path = os.path.expanduser(path + text_ext)
-        audio_path = os.path.expanduser(path + audio_ext)
-        examples = []
-        maxi = 1
-        mini = 10
-        summa = 0 
-        count = 0
-        log_path = os.path.expanduser(path + '_length_statistics')
-        length_info = open(log_path, 'a')
-
-        if len(open(text_path).read().splitlines()) != len(open(audio_path).read().splitlines()):
-            raise IndexError('The size of the text and audio dataset differs.')
-        else:
-            with open(text_path) as text_file, open(audio_path) as audio_file:
-                for text_line, audio_line in zip(text_file, audio_file):
-                    text_line = text_line.strip()
-                    audio_line = audio_line.strip()
-                    sound, sample_rate = ta.load(audio_line)
-                    y, sr = librosa.load(audio_line, sr=None)
-                    features = librosa.feature.mfcc(y=y, sr=sr, n_mfcc=num)
-                    featuresT = features.T
-                    #print(features[:, 0]) # print mfccs for the first window
-                    featureS = torch.Tensor(featuresT)
-                    #print(featureS.size, " MFCC_T", featureS.shape, " SHAPE", featureS.shape[0], " DIMENSION")
-                    if char_level : 
-                        audio_dummy = "a" * (featuresT.shape[0] - 1) #generate a line with <unk> of given size
-                    else :
-                        audio_dummy = "a " * (featuresT.shape[0] - 1) #generate a line with <unk> of given size
-                    check = featuresT.shape[0] // (len(text_line) + 1)
-                    if train :
-                        if text_line != '' and audio_line != '' and os.path.getsize(audio_line) > 44 and check < 10 :
-                            examples.append(data.Example.fromlist([text_line, sound, y, featureS, audio_dummy], fields))
-                            #length_info.write('COMPARE AUDIO LENGTH {0} TO TEXT LENGTH {1} \n'.format(featuresT.shape[0], len(text_line) + 1))
-                            if check > maxi: 
-                                maxi = check 
-                            if check < mini:
-                                mini = check
-                            summa += check 
-                            count += 1
-                    else: 
-                        examples.append(data.Example.fromlist([text_line, sound, y, featureS, audio_dummy], fields))
-                        if check > maxi:
-                            maxi = check
-                        if check < mini:
-                            mini = check
-                        summa += check
-                        count += 1
-        length_info.write('mini={0}, maxi={1}, mean={2} \n'.format(mini, maxi, summa/count))
-        length_info.close()
-        super(TranslationDataset, self).__init__(examples, fields, **kwargs)
-
-    def __len__(self):
-        return len(self.examples)
-
-    def gettext(self, index):
-        return self.examples[index].trg
-
-    def getaudio(self, index):
-        return self.examples[index].audio
-
-
-class MonoAudioDataset(TranslationDataset):
-    """Defines a dataset for speech recognition/translation without targets."""
-
-    def __init__(self, path, audio_ext, **kwargs):
-        """Create an AudioDataset given path and field.
-
-        Arguments:
-            path: Prefix of path to the data file
-            audio_ext: Containing the extension to path for the audio files.
-            fields: Containing the fields that will be used for data
-            Remaining keyword arguments: Passed to the constructor of
-                data.Dataset.
-        """
-        audio_field = data.RawField()
-        fields = [('src', audio_field)]
-
-        #TODO extend fields here
-
-        audio_path = os.path.expanduser(path + audio_ext)
-        examples = []
-
-        with open(audio_path) as audio_file:
-            for audio_line in audio_file:
-                audio_line = audio_line.strip()
-                sound, sample_rate = ta.load(audio_line)
-                if audio_line != '' and os.path.getsize(audio_line) > 44 :
-                    examples.append(data.Example.fromlist([sound], fields))
-        super(TranslationDataset, self).__init__(examples, fields, **kwargs)
-
-    def __len__(self):
-        return len(self.examples)
-
-
-=======
->>>>>>> 299c8544
 def load_config(path="configs/default.yaml"):
     """
     Loads and parses a YAML configuration file.
