--- conflicted
+++ resolved
@@ -1,28 +1,6 @@
 name: "my_experiment"
 
-<<<<<<< HEAD
 speech: False # default: True
-
-data: # specify your data here
-    src: "de"  # src language: expected suffix of train files, e.g. "train.de"
-    trg: "en"  # trg language
-    audio: "src" # the language for the speech processing output, default: src
-    audio_features_level: "mfcc" # default: "mfcc", other option: "mel_fb"
-    use_htk: False # use HTK formula or Slaney for for mel filters
-    #scale: "None" # normalize data, default: "None", other options: "norm", "mean", "unit_var", "all"
-    train: "test/data/toy/train"  # training data
-    dev: "test/data/toy/dev"  # development data for validation
-    test: "test/data/toy/test"  # test data for testing final model; optional
-    level: "word" # segmentation level: either "word", "bpe" or "char"
-    lowercase: True # lowercase the data, also for validation
-    max_sent_length: 30 # filter out longer sentences from training (src+trg)
-    max_audio_length: 1000 # filter out longer audio files from training
-    src_voc_min_freq: 1 # src minimum frequency for a token to become part of the vocabulary
-    src_voc_limit: 101  # src vocabulary only includes this many most frequent tokens, default: unlimited
-    trg_voc_min_freq: 1 # trg minimum frequency for a token to become part of the vocabulary
-    trg_voc_limit: 102  # trg vocabulary only includes this many most frequent tokens, default: unlimited
-=======
-# This configuration serves the purpose of documenting and explaining the settings, *NOT* as an example for good hyperparamter settings.
 
 data: # specify your data here
     src: "de"                       # src language: expected suffix of train files, e.g. "train.de"
@@ -38,16 +16,13 @@
     src_voc_limit: 101              # src vocabulary only includes this many most frequent tokens, default: unlimited
     trg_voc_min_freq: 1             # trg minimum frequency for a token to become part of the vocabulary
     trg_voc_limit: 102              # trg vocabulary only includes this many most frequent tokens, default: unlimited
->>>>>>> 513d8a0a
     #src_vocab: "my_model/src_vocab.txt"  # if specified, load a vocabulary from this file
     #trg_vocab: "my_model/trg_vocab.txt"  # one token per line, line number is index
-    input_length_ratio: 100 # a possible training set's filter due to the length difference
 
 testing:                            # specify which inference algorithm to use for testing (for validation it's always greedy decoding)
     beam_size: 5                    # size of the beam for beam search
     alpha: 1.0                      # length penalty for beam search
 
-<<<<<<< HEAD
 training: # specify training details here
     #load_model: "my_model/50.ckpt" # if given, load a pre-trained model from this checkpoint
     random_seed: 42 # set this seed to make training deterministic
@@ -65,7 +40,7 @@
     epochs: 5  # train for this many epochs
     validation_freq: 10  # validate after this many updates (number of mini-batches), default: 1000
     logging_freq: 10  # log the training progress after this many updates, default: 100
-    eval_metric: "bleu" # validation metric, default: "bleu", other options: "wer", "cer", "chrf", "token_accuracy", "sequence_accuracy"
+    eval_metric: "bleu" # validation metric, default: "bleu", other options: "chrf", "token_accuracy", "sequence_accuracy"
     early_stopping_metric: "loss"  # when a new high score on this metric is achieved, a checkpoint is written, when "eval_metric" (default) is maximized, when "loss" or "ppl" is minimized
     model_dir: "my_model" # directory where models and validation results are stored, required
     overwrite: True # overwrite existing model directory, default: False. Do not set to True unless for debugging!
@@ -74,45 +49,6 @@
     max_output_length: 31  # maximum output length for decoding, default: None. If set to None, allow sentences of max 1.5*src length
     print_valid_sents: [0, 1, 2]  # print this many validation sentences during each validation run, default: [0, 1, 2]
     keep_last_ckpts: 3  # keep this many of the latest checkpoints, if -1: all of them, default: 5
-=======
-training:                           # specify training details here
-    #load_model: "models/small_model/60.ckpt" # if given, load a pre-trained model from this checkpoint
-    reset_best_ckpt: False          # if True, reset the tracking of the best checkpoint and scores. Use for domain adaptation or fine-tuning with new metrics or dev data.
-    reset_scheduler: False          # if True, overwrite scheduler in loaded checkpoint with parameters specified in this config. Use for domain adaptation or fine-tuning.
-    reset_optimizer: False          # if True, overwrite optimizer in loaded checkpoint with parameters specified in this config. Use for domain adaptation or fine-tuning.
-    random_seed: 42                 # set this seed to make training deterministic
-    optimizer: "adam"               # choices: "sgd", "adam", "adadelta", "adagrad", "rmsprop", default is SGD
-    adam_betas: [0.9, 0.999]        # beta parameters for Adam. These are the defaults. Typically these are different for Transformer models.
-    learning_rate: 0.005            # initial learning rate, default: 3.0e-4
-    learning_rate_min: 0.0001       # stop learning when learning rate is reduced below this threshold, default: 1.0e-8
-    #learning_rate_factor: 1        # factor for Noam scheduler (used with Transformer)
-    #learning_rate_warmup: 4000     # warmup steps for Noam scheduler (used with Transformer)
-    clip_grad_val: 1.0              # clip the gradients to this value when they exceed it, optional
-    #clip_grad_norm: 1.0            # norm clipping instead of value clipping
-    weight_decay: 0.                # l2 regularization, default: 0
-    batch_size: 10                  # mini-batch size as number of sentences (when batch_type is "sentence"; default) or total number of tokens (when batch_type is "token")
-    batch_type: "sentence"          # create batches with sentences ("sentence", default) or tokens ("token")
-    eval_batch_size: 10             # mini-batch size for evaluation (see batch_size above)
-    eval_batch_type: "sentence"     # evaluation batch type ("sentence", default) or tokens ("token")
-    batch_multiplier: 1             # increase the effective batch size with values >1 to batch_multiplier*batch_size without increasing memory consumption by making updates only every batch_multiplier batches
-    normalization: "batch"           # loss normalization of a mini-batch, default: "batch" (by number of sequences in batch), other options: "tokens" (by number of tokens in batch), "none" (don't normalize, sum up loss)
-    scheduling: "plateau"           # learning rate scheduling, optional, if not specified stays constant, options: "plateau", "exponential", "decaying", "noam" (for Transformer), "warmupexponentialdecay"
-    patience: 5                     # specific to plateau scheduler: wait for this many validations without improvement before decreasing the learning rate
-    decrease_factor: 0.5            # specific to plateau & exponential scheduler: decrease the learning rate by this factor
-    epochs: 1                       # train for this many epochs
-    validation_freq: 10             # validate after this many updates (number of mini-batches), default: 1000
-    logging_freq: 10                # log the training progress after this many updates, default: 100
-    eval_metric: "bleu"             # validation metric, default: "bleu", other options: "chrf", "token_accuracy", "sequence_accuracy"
-    early_stopping_metric: "loss"   # when a new high score on this metric is achieved, a checkpoint is written, when "eval_metric" (default) is maximized, when "loss" or "ppl" is minimized
-    model_dir: "models/small_model" # directory where models and validation results are stored, required
-    overwrite: True                 # overwrite existing model directory, default: False. Do not set to True unless for debugging!
-    shuffle: True                   # shuffle the training data, default: True
-    use_cuda: False                 # use CUDA for acceleration on GPU, required. Set to False when working on CPU.
-    max_output_length: 31           # maximum output length for decoding, default: None. If set to None, allow sentences of max 1.5*src length
-    print_valid_sents: [0, 1, 2]    # print this many validation sentences during each validation run, default: [0, 1, 2]
-    keep_last_ckpts: 3              # keep this many of the latest checkpoints, if -1: all of them, default: 5
-    label_smoothing: 0.0            # label smoothing: reference tokens will have 1-label_smoothing probability instead of 1, rest of probability mass is uniformly distributed over the rest of the vocabulary, default: 0.0 (off)
->>>>>>> 513d8a0a
 
 model:                              # specify your model architecture here
     initializer: "xavier"           # initializer for all trainable weights (xavier, zeros, normal, uniform)
@@ -130,8 +66,7 @@
         type: "recurrent"           # encoder type: "recurrent" for LSTM or GRU, or "transformer" for a Transformer
         rnn_type: "gru"             # type of recurrent unit to use, either "gru" or "lstm", default: "lstm"
         embeddings:
-<<<<<<< HEAD
-            embedding_dim: 16 # size of embeddings, should not be higher than 80
+            embedding_dim: 16 # size of embeddings
             scale: False  # scale the embeddings by sqrt of their size, default: False
             freeze: False  # if True, embeddings are not updated during training
         hidden_size: 30 # size of RNN
@@ -139,20 +74,6 @@
         dropout: 0.2  # apply dropout to the inputs to the RNN, default: 0.0
         num_layers: 3 # stack this many layers of equal size, default: 1
         freeze: False  # if True, encoder parameters are not updated during training (does not include embedding parameters)
-        activation: "relu" # activation type for 2 layers following the src embeddings (only for speech), default: "relu", other options: "tanh"
-        last_activation: "None" # non-linear activation after RNNs in speech encoder, default: "None", other options: "tanh", "relu"
-        layer_norm: False # layer normalization layers for 2 CNNs and RNN layer, default: False
-        emb_norm: False # layer normalization layers for embeddings, default: False
-=======
-            embedding_dim: 16       # size of embeddings
-            scale: False            # scale the embeddings by sqrt of their size, default: False
-            freeze: False           # if True, embeddings are not updated during training
-        hidden_size: 30             # size of RNN
-        bidirectional: True         # use a bi-directional encoder, default: True
-        dropout: 0.2                # apply dropout to the inputs to the RNN, default: 0.0
-        num_layers: 3               # stack this many layers of equal size, default: 1
-        freeze: False               # if True, encoder parameters are not updated during training (does not include embedding parameters)
->>>>>>> 513d8a0a
     decoder:
         type: "recurrent"           # decoder type: "recurrent" for LSTM or GRU, or "transformer" for a Transformer
         rnn_type: "gru"
